--- conflicted
+++ resolved
@@ -343,15 +343,10 @@
             assert isinstance(file_or_frame, str), "Expected file path string"
 
             num_data, data = self.data_module.get_data_from_hdf(
-<<<<<<< HEAD
-                                                file_or_frame, *args,
-                                                label_key=self.label_module.configuration.config['label_key'],
-                                                **kwargs)
-
-=======
-                file_or_frame, *args, **kwargs
-            )
->>>>>>> 769de28e
+                file_or_frame, *args,
+                label_key=self.label_module.configuration.config["label_key"],
+                **kwargs)
+
             num_labels, labels = self.label_module.get_data_from_hdf(
                 file_or_frame, *args, **kwargs
             )
