<<<<<<< HEAD
__version__ = "1.1.0-dev"
=======
>>>>>>> 769de28e
__author__ = "Mirco Huennefeld"
__author_email__ = "mirco.huennefeld@tu-dortmund.de"
__description__ = "IceCube Event-Generator"
__url__ = "https://github.com/icecube/event-generator"

__version_major__ = 1
__version_minor__ = 0
__version_patch__ = 3
__version_info__ = "-dev"

__version__ = "{}.{}.{}{}".format(
    __version_major__,
    __version_minor__,
    __version_patch__,
    __version_info__,
)<|MERGE_RESOLUTION|>--- conflicted
+++ resolved
@@ -1,15 +1,11 @@
-<<<<<<< HEAD
-__version__ = "1.1.0-dev"
-=======
->>>>>>> 769de28e
 __author__ = "Mirco Huennefeld"
 __author_email__ = "mirco.huennefeld@tu-dortmund.de"
 __description__ = "IceCube Event-Generator"
 __url__ = "https://github.com/icecube/event-generator"
 
 __version_major__ = 1
-__version_minor__ = 0
-__version_patch__ = 3
+__version_minor__ = 1
+__version_patch__ = 0
 __version_info__ = "-dev"
 
 __version__ = "{}.{}.{}{}".format(
