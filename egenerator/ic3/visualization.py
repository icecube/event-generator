--- conflicted
+++ resolved
@@ -128,16 +128,7 @@
         self.manager = self.manager_configurator.manager
         self.loss_module = self.manager_configurator.loss_module
 
-<<<<<<< HEAD
-        self.i3_mapping = self.manager.configuration.config['config'].get('I3ParticleMapping', None)
-=======
-        if "I3ParticleMapping" in self.manager.configuration.config["config"]:
-            self.i3_mapping = self.manager.configuration.config["config"][
-                "I3ParticleMapping"
-            ]
-        else:
-            self.i3_mapping = None
->>>>>>> 769de28e
+        self.i3_mapping = self.manager.configuration.config["config"].get("I3ParticleMapping", None)
 
         for model in self.manager.models:
             num_vars, num_total_vars = model.num_variables
