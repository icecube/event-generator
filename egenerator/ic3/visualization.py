--- conflicted
+++ resolved
@@ -77,48 +77,29 @@
             "n_doms_x", "Number of DOMs to plot along x-axis.", 5
         )
         self.AddParameter(
-<<<<<<< HEAD
-            'n_doms_y', 'Number of DOMs to plot along y-axis.', 5)
-        self.AddParameter(
-            'dom_pdf_kwargs',
-            'Additional keyword arguments passed on to `plot_dom_pdf`.', {})
-        self.AddParameter(
-            'dom_cdf_kwargs',
-            'Additional keyword arguments passed on to `plot_dom_cdf`.', {})
-        self.AddParameter(
-            'pdf_file_template',
-            'The file template name to which the PDF will be saved to',
-            'dom_pdf_{run_id:06d}_{event_id:06d}.png'
-        )
-        self.AddParameter(
-            'cdf_file_template',
-            'The file template name to which the CDF will be saved to',
-            'dom_cdf_{run_id:06d}_{event_id:06d}.png'
-        )
-        self.AddParameter(
-            'add_event_header', 'Add event information.', True)
-
-    def Configure(self):
-        """Configures Module and loads model from file.
-        """
-        self.reco_key = self.GetParameter('reco_key')
-        self.model_names = self.GetParameter('model_names')
-        self.model_base_dir = self.GetParameter('model_base_dir')
-        self.output_dir = self.GetParameter('output_dir')
-        self.pulse_key = self.GetParameter('pulse_key')
-        self.dom_exclusions_key = self.GetParameter('dom_exclusions_key')
-        self.time_exclusions_key = self.GetParameter('time_exclusions_key')
-        self.num_threads = self.GetParameter('num_threads')
-        self.n_doms_x = self.GetParameter('n_doms_x')
-        self.n_doms_y = self.GetParameter('n_doms_y')
-        self.pdf_file_template = self.GetParameter('pdf_file_template')
-        self.cdf_file_template = self.GetParameter('cdf_file_template')
-        self.dom_pdf_kwargs = self.GetParameter('dom_pdf_kwargs')
-        self.dom_cdf_kwargs = self.GetParameter('dom_cdf_kwargs')
-        self.add_event_header = self.GetParameter('add_event_header')
-=======
             "n_doms_y", "Number of DOMs to plot along y-axis.", 5
         )
+        self.AddParameter(
+            "dom_pdf_kwargs",
+            "Additional keyword arguments passed on to `plot_dom_pdf`.",
+            {},
+        )
+        self.AddParameter(
+            "dom_cdf_kwargs",
+            "Additional keyword arguments passed on to `plot_dom_cdf`.",
+            {},
+        )
+        self.AddParameter(
+            "pdf_file_template",
+            "The file template name to which the PDF will be saved to",
+            "dom_pdf_{run_id:06d}_{event_id:06d}.png",
+        )
+        self.AddParameter(
+            "cdf_file_template",
+            "The file template name to which the CDF will be saved to",
+            "dom_cdf_{run_id:06d}_{event_id:06d}.png",
+        )
+        self.AddParameter("add_event_header", "Add event information.", True)
 
     def Configure(self):
         """Configures Module and loads model from file."""
@@ -132,7 +113,11 @@
         self.num_threads = self.GetParameter("num_threads")
         self.n_doms_x = self.GetParameter("n_doms_x")
         self.n_doms_y = self.GetParameter("n_doms_y")
->>>>>>> 769de28e
+        self.pdf_file_template = self.GetParameter("pdf_file_template")
+        self.cdf_file_template = self.GetParameter("cdf_file_template")
+        self.dom_pdf_kwargs = self.GetParameter("dom_pdf_kwargs")
+        self.dom_cdf_kwargs = self.GetParameter("dom_cdf_kwargs")
+        self.add_event_header = self.GetParameter("add_event_header")
 
         if isinstance(self.model_names, str):
             self.model_names = [self.model_names]
@@ -199,15 +184,10 @@
             output_dir=self.output_dir,
             n_doms_x=self.n_doms_x,
             n_doms_y=self.n_doms_y,
-<<<<<<< HEAD
             pdf_file_template=self.pdf_file_template,
             cdf_file_template=self.cdf_file_template,
             dom_pdf_kwargs=self.dom_pdf_kwargs,
             dom_cdf_kwargs=self.dom_cdf_kwargs,
-=======
-            pdf_file_template="dom_pdf_{run_id:06d}_{event_id:06d}.png",
-            cdf_file_template="dom_cdf_{run_id:06d}_{event_id:06d}.png",
->>>>>>> 769de28e
         )
 
     def Physics(self, frame):
@@ -224,13 +204,8 @@
         assert n == 1, "Currently only 1-event at a time is supported"
 
         # collect event meta data
-<<<<<<< HEAD
-        if 'I3EventHeader' in frame and self.add_event_header:
-            header = frame['I3EventHeader']
-=======
-        if "I3EventHeader" in frame:
+        if "I3EventHeader" in frame and self.add_event_header:
             header = frame["I3EventHeader"]
->>>>>>> 769de28e
             event_header = {
                 "run_id": header.run_id,
                 "sub_run_id": header.sub_run_id,
