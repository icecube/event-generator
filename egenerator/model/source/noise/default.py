--- conflicted
+++ resolved
@@ -320,15 +320,11 @@
 
         # scale up pulse pdf by time exclusions if needed
         if time_exclusions_exist:
-<<<<<<< HEAD
             # shape: [n_pulses, 1] --> squeeze --> [n_pulses]
-            pulse_cdf_exclusion = tf.squeeze(tf.gather_nd(
-                dom_cdf_exclusion_sum, pulses_ids), axis=1)
-            pulse_pdf /= (1. - pulse_cdf_exclusion + 1e-3)
-=======
-            pulse_cdf_exclusion = tf.gather_nd(dom_cdf_exclusion, pulses_ids)
-            pulse_pdf /= tf.squeeze(1.0 - pulse_cdf_exclusion + 1e-3, axis=-1)
->>>>>>> 769de28e
+            pulse_cdf_exclusion = tf.squeeze(
+                tf.gather_nd(dom_cdf_exclusion_sum, pulses_ids), axis=1
+            )
+            pulse_pdf /= 1.0 - pulse_cdf_exclusion + 1e-3
 
         # add tensors to tensor dictionary
         tensor_dict["time_offsets"] = None
@@ -341,12 +337,7 @@
         tensor_dict["pulse_pdf"] = pulse_pdf
 
         if time_exclusions_exist:
-<<<<<<< HEAD
-            tensor_dict['dom_cdf_exclusion_sum'] = dom_cdf_exclusion_sum
-=======
-            tensor_dict["dom_cdf_exclusion"] = dom_cdf_exclusion
             tensor_dict["dom_cdf_exclusion_sum"] = dom_cdf_exclusion_sum
->>>>>>> 769de28e
         # -------------------------------------------
 
         return tensor_dict
@@ -432,14 +423,10 @@
         livetime = time_window[..., 1] - time_window[..., 0]
 
         # Shape: [n_events, 86, 60, 1]
-<<<<<<< HEAD
-        if 'dom_cdf_exclusion_sum' in result_tensors:
+        if "dom_cdf_exclusion_sum" in result_tensors:
             dom_cdf_exclusion_sum = result_tensors[
-                'dom_cdf_exclusion_sum'].numpy()
-=======
-        if "dom_cdf_exclusion" in result_tensors:
-            dom_cdf_exclusion = result_tensors["dom_cdf_exclusion"].numpy()
->>>>>>> 769de28e
+                "dom_cdf_exclusion_sum"
+            ].numpy()
         else:
             dom_cdf_exclusion_sum = np.zeros((len(time_window), 86, 60, 1))
 
@@ -453,12 +440,8 @@
         # Shape: [n_events, 86, 60, n_points]
         cdf_values = (
             (t_end - time_window[..., 0])
-<<<<<<< HEAD
-            / livetime / (1. - dom_cdf_exclusion_sum + 1e-3)
-=======
             / livetime
-            / (1.0 - dom_cdf_exclusion + 1e-3)
->>>>>>> 769de28e
+            / (1.0 - dom_cdf_exclusion_sum + 1e-3)
         )
 
         # apply time window exclusions:
@@ -495,15 +478,13 @@
                 )
                 # Shape: [n_points]
                 cdf_excluded = (
-<<<<<<< HEAD
-                    (t_eval[:, 1] - t_eval[:, 0]) / livetime[ids[0], 0, 0, 0]
-                    / (1. - dom_cdf_exclusion_sum[ids[0], ids[1], ids[2]]
-                        + 1e-3)
-=======
                     (t_eval[:, 1] - t_eval[:, 0])
                     / livetime[ids[0], 0, 0, 0]
-                    / (1.0 - dom_cdf_exclusion[ids[0], ids[1], ids[2]] + 1e-3)
->>>>>>> 769de28e
+                    / (
+                        1.0
+                        - dom_cdf_exclusion_sum[ids[0], ids[1], ids[2]]
+                        + 1e-3
+                    )
                 )
 
                 # subtract excluded region
@@ -609,23 +590,15 @@
         time_window = np.reshape(time_window, [-1, 1, 1, 1, 2])
 
         # Shape: [n_events, 86, 60, 1]
-<<<<<<< HEAD
-        if 'dom_cdf_exclusion_sum' in result_tensors:
+        if "dom_cdf_exclusion_sum" in result_tensors:
             dom_cdf_exclusion_sum = result_tensors[
-                'dom_cdf_exclusion_sum'].numpy()
-=======
-        if "dom_cdf_exclusion" in result_tensors:
-            dom_cdf_exclusion = result_tensors["dom_cdf_exclusion"].numpy()
->>>>>>> 769de28e
+                "dom_cdf_exclusion_sum"
+            ].numpy()
         else:
             dom_cdf_exclusion_sum = np.zeros((len(time_window), 86, 60, 1))
 
         # Shape: [n_events, 86, 60, 1]
-<<<<<<< HEAD
-        pdf_values = pdf_constant / (1. - dom_cdf_exclusion_sum + 1e-3)
-=======
-        pdf_values = pdf_constant / (1.0 - dom_cdf_exclusion + 1e-3)
->>>>>>> 769de28e
+        pdf_values = pdf_constant / (1.0 - dom_cdf_exclusion_sum + 1e-3)
 
         # Shape: [n_events, 86, 60, n_points]
         pdf_values = np.tile(pdf_values, reps=(1, 1, 1, n_points))
