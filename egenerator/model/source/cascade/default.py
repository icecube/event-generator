from __future__ import division, print_function
import logging
import tensorflow as tf
import tensorflow_probability as tfp
import numpy as np

from tfscripts import layers as tfs
from tfscripts.weights import new_weights

from egenerator.model.source.base import Source
from egenerator.utils import detector, basis_functions, angles

# from egenerator.manager.component import Configuration, BaseComponent


class DefaultCascadeModel(Source):

    def __init__(self, logger=None):
        """Instantiate Source class

        Parameters
        ----------
        logger : logging.logger, optional
            The logger to use.
        """
        self._logger = logger or logging.getLogger(__name__)
        super(DefaultCascadeModel, self).__init__(logger=self._logger)

    def _build_architecture(self, config, name=None):
        """Set up and build architecture: create and save all model weights.

        This is a virtual method which must be implemented by the derived
        source class.

        Parameters
        ----------
        config : dict
            A dictionary of settings that fully defines the architecture.
        name : str, optional
            The name of the source.
            If None is provided, the class name __name__ will be used.

        Returns
        -------
        list of str
            A list of parameter names. These parameters fully describe the
            source hypothesis. The model expects the hypothesis tensor input
            to be in the same order as this returned list.
        """
        self.assert_configured(False)

        # backwards compatibility for models that didn't define precision
        if "float_precision" in config:
            float_precision = config["float_precision"]
        else:
            float_precision = "float32"

        # ---------------------------------------------
        # Define input parameters of cascade hypothesis
        # ---------------------------------------------
        parameter_names = [
            "x",
            "y",
            "z",
            "zenith",
            "azimuth",
            "energy",
            "time",
        ]
        if "additional_label_names" in config:
            parameter_names += config["additional_label_names"]
            num_add_labels = len(config["additional_label_names"])
        else:
            num_add_labels = 0

        num_snowstorm_params = 0
        if "snowstorm_parameter_names" in config:
            for param_name, num in config["snowstorm_parameter_names"]:
                num_snowstorm_params += num
                for i in range(num):
                    parameter_names.append(param_name.format(i))

        num_inputs = 11 + num_add_labels + num_snowstorm_params

        if config["add_opening_angle"]:
            num_inputs += 1

        if config["add_dom_coordinates"]:
            num_inputs += 3

        if config["num_local_vars"] > 0:
            self._untracked_data["local_vars"] = new_weights(
                shape=[1, 86, 60, config["num_local_vars"]],
                float_precision=float_precision,
                name="local_dom_input_variables",
            )
            num_inputs += config["num_local_vars"]

        # -------------------------------------------
        # convolutional hex3d layers over X_IC86 data
        # -------------------------------------------
        self._untracked_data["conv_hex3d_layer"] = tfs.ConvNdLayers(
            input_shape=[-1, 86, 60, num_inputs],
            filter_size_list=config["filter_size_list"],
            num_filters_list=config["num_filters_list"],
            pooling_type_list=None,
            pooling_strides_list=[1, 1, 1, 1],
            pooling_ksize_list=[1, 1, 1, 1],
            use_dropout_list=config["use_dropout_list"],
            padding_list="SAME",
            strides_list=[1, 1, 1, 1],
            use_batch_normalisation_list=config["use_batch_norm_list"],
            activation_list=config["activation_list"],
            use_residual_list=config["use_residual_list"],
            hex_zero_out_list=False,
            dilation_rate_list=None,
            hex_num_rotations_list=1,
            method_list=config["method_list"],
            float_precision=float_precision,
        )

        return parameter_names

    @tf.function
    def get_tensors(
        self,
        data_batch_dict,
        is_training,
        parameter_tensor_name="x_parameters",
    ):
        """Get tensors computed from input parameters and pulses.

        Parameters are the hypothesis tensor of the source with
        shape [-1, n_params]. The get_tensors method must compute all tensors
        that are to be used in later steps. It returns these as a dictionary
        of output tensors.

        Parameters
        ----------
        data_batch_dict : dict of tf.Tensor
            parameters : tf.Tensor
                A tensor which describes the input parameters of the source.
                This fully defines the source hypothesis. The tensor is of
                shape [-1, n_params] and the last dimension must match the
                order of the parameter names (self.parameter_names),
            pulses : tf.Tensor
                The input pulses (charge, time) of all events in a batch.
                Shape: [-1, 2]
            pulses_ids : tf.Tensor
                The pulse indices (batch_index, string, dom) of all pulses in
                the batch of events.
                Shape: [-1, 3]
        is_training : bool, optional
            Indicates whether currently in training or inference mode.
            Must be provided if batch normalisation is used.
            True: in training mode
            False: inference mode.
        parameter_tensor_name : str, optional
            The name of the parameter tensor to use. Default: 'x_parameters'

        Raises
        ------
        ValueError
            Description

        Returns
        -------
        dict of tf.Tensor
            A dictionary of output tensors.
            This  dictionary must at least contain:

                'dom_charges': the predicted charge at each DOM
                               Shape: [-1, 86, 60]
                'dom_charges_variance':
                    the predicted variance on the charge at each DOM.
                    Shape: [-1, 86, 60]
                'pulse_pdf': The likelihood evaluated for each pulse
                             Shape: [-1]
        """
        self.assert_configured(True)

        print("Applying Default Cascade Model...")
        tensor_dict = {}

        config = self.configuration.config["config"]
        parameters = data_batch_dict[parameter_tensor_name]
        pulses = data_batch_dict["x_pulses"]
        pulses_ids = data_batch_dict["x_pulses_ids"]

        tensors = self.data_trafo.data["tensors"]
        if (
            "x_time_exclusions" in tensors.names
            and tensors.list[tensors.get_index("x_time_exclusions")].exists
        ):
            time_exclusions_exist = True
            x_time_exclusions = data_batch_dict["x_time_exclusions"]
            x_time_exclusions_ids = data_batch_dict["x_time_exclusions_ids"]
        else:
            time_exclusions_exist = False
        print("\t Applying time exclusions:", time_exclusions_exist)

        # get parameters tensor dtype
        param_dtype_np = tensors[parameter_tensor_name].dtype_np

        # shape: [n_batch, 86, 60, 1]
        dom_charges_true = data_batch_dict["x_dom_charge"]

        pulse_times = pulses[:, 1]
        pulse_batch_id = pulses_ids[:, 0]

        # get transformed parameters
        parameters_trafo = self.data_trafo.transform(
            parameters, tensor_name=parameter_tensor_name
        )

        num_features = parameters.get_shape().as_list()[-1]

        # -----------------------------------
        # Calculate input values for DOMs
        # -----------------------------------
        # cascade_azimuth, cascade_zenith, cascade_energy
        # cascade_x, cascade_y, cascade_z
        # dx, dy, dz, distance
        # alpha (azimuthal angle to DOM)
        # beta (zenith angle to DOM)

        params_reshaped = tf.reshape(parameters, [-1, 1, 1, num_features])

        # parameters: x, y, z, zenith, azimuth, energy, time
        parameter_list = tf.unstack(params_reshaped, axis=-1)

        # calculate displacement vector
        dx = detector.x_coords[..., 0] - parameter_list[0]
        dy = detector.x_coords[..., 1] - parameter_list[1]
        dz = detector.x_coords[..., 2] - parameter_list[2]
        dx = tf.expand_dims(dx, axis=-1)
        dy = tf.expand_dims(dy, axis=-1)
        dz = tf.expand_dims(dz, axis=-1)

        distance = tf.sqrt(dx**2 + dy**2 + dz**2)

        # calculate observation angle
        dx_normed = dx / distance
        dy_normed = dy / distance
        dz_normed = dz / distance

        # calculate direction vector of cascade
        cascade_zenith = parameter_list[3]
        cascade_azimuth = parameter_list[4]
        cascade_dir_x = -tf.sin(cascade_zenith) * tf.cos(cascade_azimuth)
        cascade_dir_y = -tf.sin(cascade_zenith) * tf.sin(cascade_azimuth)
        cascade_dir_z = -tf.cos(cascade_zenith)

        # calculate opening angle of displacement vector and cascade direction
        opening_angle = angles.get_angle(
            tf.stack([cascade_dir_x, cascade_dir_y, cascade_dir_z], axis=-1),
            tf.concat([dx_normed, dy_normed, dz_normed], axis=-1),
        )
        opening_angle = tf.expand_dims(opening_angle, axis=-1)

        # transform dx, dy, dz, distance, zenith, azimuth to correct scale
        params_mean = self.data_trafo.data[parameter_tensor_name + "_mean"]
        params_std = self.data_trafo.data[parameter_tensor_name + "_std"]
        norm_const = self.data_trafo.data["norm_constant"]

        distance /= np.linalg.norm(params_std[0:3]) + norm_const
        opening_angle_traf = (opening_angle - params_mean[3]) / (
            norm_const + params_std[3]
        )

        x_parameters_expanded = tf.unstack(
            tf.reshape(parameters_trafo, [-1, 1, 1, num_features]), axis=-1
        )

        modified_parameters = tf.stack(
            x_parameters_expanded[:3]
            + [cascade_dir_x, cascade_dir_y, cascade_dir_z]
            + [x_parameters_expanded[5]]
            + x_parameters_expanded[7:],
            axis=-1,
        )

        # put everything together
        params_expanded = tf.tile(modified_parameters, [1, 86, 60, 1])

        input_list = [
            params_expanded,
            dx_normed,
            dy_normed,
            dz_normed,
            distance,
        ]

        if config["add_opening_angle"]:
            input_list.append(opening_angle_traf)

        if config["add_dom_coordinates"]:

            # transform coordinates to correct scale with mean 0 std dev 1
            dom_coords = np.expand_dims(
                detector.x_coords.astype(param_dtype_np), axis=0
            )
            # scale of coordinates is ~-500m to ~500m with std dev of ~ 284m
            dom_coords /= 284.0

            # extend to correct batch shape:
            dom_coords = tf.ones_like(dx_normed) * dom_coords

            print("\t dom_coords", dom_coords)
            input_list.append(dom_coords)

        if config["num_local_vars"] > 0:

            # extend to correct shape:
            local_vars = (
                tf.ones_like(dx_normed) * self._untracked_data["local_vars"]
            )
            print("\t local_vars", local_vars)

            input_list.append(local_vars)

        x_doms_input = tf.concat(input_list, axis=-1)
        print("\t x_doms_input", x_doms_input)

        # -------------------------------------------
        # convolutional hex3d layers over X_IC86 data
        # -------------------------------------------
        conv_hex3d_layers = self._untracked_data["conv_hex3d_layer"](
            x_doms_input,
            is_training=is_training,
            keep_prob=config["keep_prob"],
        )

        # -------------------------------------------
        # Get times at which to evaluate DOM PDF
        # -------------------------------------------

        # offset PDF evaluation times with cascade vertex time
        tensor_dict["time_offsets"] = parameters[:, 6]
        t_pdf = pulse_times - tf.gather(
            parameters[:, 6], indices=pulse_batch_id
        )
        if time_exclusions_exist:
            # offset time exclusions

            # shape: [n_events]
            tw_cascade_t = tf.gather(
                parameters[:, 6], indices=x_time_exclusions_ids[:, 0]
            )

            # shape: [n_events, 2, 1]
            t_exclusions = tf.expand_dims(
                x_time_exclusions - tf.expand_dims(tw_cascade_t, axis=-1),
                axis=-1,
            )
            t_exclusions = tf.ensure_shape(t_exclusions, [None, 2, 1])

        # new shape: [None, 1]
        t_pdf = tf.expand_dims(t_pdf, axis=-1)
        t_pdf = tf.ensure_shape(t_pdf, [None, 1])

        # scale time range down to avoid big numbers:
        t_scale = 1.0 / self.time_unit_in_ns  # [1./ns]
        average_t_dist = 1000.0 * t_scale
        t_pdf = t_pdf * t_scale
        if time_exclusions_exist:
            t_exclusions = t_exclusions * t_scale

        # -------------------------------------------
        # Gather latent vars of mixture model
        # -------------------------------------------
        if config["estimate_charge_distribution"] is True:
            n_charge = 3
        elif config["estimate_charge_distribution"] == "negative_binomial":
            n_charge = 2
        else:
            n_charge = 1

        # check if we have the right amount of filters in the latent dimension
        n_models = config["num_latent_models"]
        if n_models * 4 + n_charge != config["num_filters_list"][-1]:
            raise ValueError(
                "{!r} != {!r}".format(
                    n_models * 4 + n_charge, config["num_filters_list"][-1]
                )
            )
        if n_models <= 1:
            raise ValueError("{!r} !> 1".format(n_models))

        print("\t Charge method:", config["estimate_charge_distribution"])
        print("\t Number of Asymmetric Gaussian Components:", n_models)

        out_layer = conv_hex3d_layers[-1]
        latent_mu = out_layer[
            ..., n_charge + 0 * n_models : n_charge + 1 * n_models
        ]
        latent_sigma = out_layer[
            ..., n_charge + 1 * n_models : n_charge + 2 * n_models
        ]
        latent_r = out_layer[
            ..., n_charge + 2 * n_models : n_charge + 3 * n_models
        ]
        latent_scale = out_layer[
            ..., n_charge + 3 * n_models : n_charge + 4 * n_models
        ]

        # add reasonable scaling for parameters assuming the latent vars
        # are distributed normally around zero
        factor_sigma = 1.0  # ns
        factor_mu = 1.0  # ns
        factor_r = 1.0
        factor_scale = 1.0

        # create correct offset and scaling
        latent_mu = average_t_dist + factor_mu * latent_mu
        latent_sigma = 2 + factor_sigma * latent_sigma
        latent_r = 1 + factor_r * latent_r
        latent_scale = 1 + factor_scale * latent_scale

        # force positive and min values
        latent_scale = tf.nn.elu(latent_scale) + 1.00001
        latent_r = tf.nn.elu(latent_r) + 1.001
        latent_sigma = tf.nn.elu(latent_sigma) + 1.001

        # normalize scale to sum to 1
        latent_scale /= tf.reduce_sum(latent_scale, axis=-1, keepdims=True)

        # Sort mixture model components in time if desired
        if (
            "prevent_mixture_component_swapping" in config
            and config["prevent_mixture_component_swapping"]
        ):

            # swap latent variables of components, such that these are ordered
            # in time. This puts a constrained on the model and reduces
            # the permutation options and should thus facilitate training.
            # We could keep the latent_mu in place and sort the other
            # components accordingly. An equivalent alternative is to keep
            # the other components in place and to simply sort the latent_mu.
            latent_mu = tf.ensure_shape(
                tf.sort(latent_mu, axis=-1), shape=[None, 86, 60, n_models]
            )

        tensor_dict["latent_var_mu"] = latent_mu
        tensor_dict["latent_var_sigma"] = latent_sigma
        tensor_dict["latent_var_r"] = latent_r
        tensor_dict["latent_var_scale"] = latent_scale

        # -------------------------
        # Calculate Time Exclusions
        # -------------------------
        if time_exclusions_exist:

            # get latent vars for each time window
            tw_latent_mu = tf.gather_nd(latent_mu, x_time_exclusions_ids)
            tw_latent_sigma = tf.gather_nd(latent_sigma, x_time_exclusions_ids)
            tw_latent_r = tf.gather_nd(latent_r, x_time_exclusions_ids)

            # ensure shapes
            tw_latent_mu = tf.ensure_shape(tw_latent_mu, [None, n_models])
            tw_latent_sigma = tf.ensure_shape(
                tw_latent_sigma, [None, n_models]
            )
            tw_latent_r = tf.ensure_shape(tw_latent_r, [None, n_models])

            # [n_tw, 1] * [n_tw, n_models] = [n_tw, n_models]
            tw_cdf_start = basis_functions.tf_asymmetric_gauss_cdf(
                x=t_exclusions[:, 0],
                mu=tw_latent_mu,
                sigma=tw_latent_sigma,
                r=tw_latent_r,
            )
            tw_cdf_stop = basis_functions.tf_asymmetric_gauss_cdf(
                x=t_exclusions[:, 1],
                mu=tw_latent_mu,
                sigma=tw_latent_sigma,
                r=tw_latent_r,
            )

            tw_cdf_exclusion = tw_cdf_stop - tw_cdf_start

            # some safety checks to make sure we aren't clipping too much
            asserts = []
            asserts.append(
                tf.debugging.Assert(
                    tf.reduce_all(
                        tf.math.logical_or(
                            tw_cdf_exclusion > -1e-4,
                            ~tf.math.is_finite(tw_cdf_exclusion),
                        )
                    ),
                    ["Cascade TW CDF < 0!", tf.reduce_min(tw_cdf_exclusion)],
                )
            )
            asserts.append(
                tf.debugging.Assert(
                    tf.reduce_all(
                        tf.math.logical_or(
                            tw_cdf_exclusion < 1.0001,
                            ~tf.math.is_finite(tw_cdf_exclusion),
                        )
                    ),
                    ["Cascade TW CDF > 1!", tf.reduce_max(tw_cdf_exclusion)],
                )
            )
            with tf.control_dependencies(asserts):
                tw_cdf_exclusion = tfp.math.clip_by_value_preserve_gradient(
                    tw_cdf_exclusion, 0.0, 1.0
                )

            # accumulate time window exclusions for each DOM and MM component
            # shape: [None, 86, 60, n_models]
            dom_cdf_exclusion = tf.zeros_like(latent_mu)

            dom_cdf_exclusion = tf.tensor_scatter_nd_add(
                dom_cdf_exclusion,
                indices=x_time_exclusions_ids,
                updates=tw_cdf_exclusion,
            )
            # limit to range [0., 1.]
            # Note: we loose gradients if clipping is applied. Maybe
            # tfp.math.clip_value_value_preserve_gradient is a better idea?
            # these values should be close to 0 and 1, keeping gradients
            # for values slightly outside should therefore be more correct
            # add safety checks to make sure we aren't clipping too much
            asserts = []
            asserts.append(
                tf.debugging.Assert(
                    tf.reduce_all(
                        tf.math.logical_or(
                            dom_cdf_exclusion > -1e-4,
                            ~tf.math.is_finite(dom_cdf_exclusion),
                        )
                    ),
                    ["Cascade DOM CDF < 0!", tf.reduce_min(dom_cdf_exclusion)],
                )
            )
            asserts.append(
                tf.debugging.Assert(
                    tf.reduce_all(
                        tf.math.logical_or(
                            dom_cdf_exclusion < 1.0001,
                            ~tf.math.is_finite(dom_cdf_exclusion),
                        )
                    ),
                    ["Cascade DOM CDF > 1!", tf.reduce_max(dom_cdf_exclusion)],
                )
            )
            with tf.control_dependencies(asserts):
                dom_cdf_exclusion = tfp.math.clip_by_value_preserve_gradient(
                    dom_cdf_exclusion, 0.0, 1.0
                )

            # Shape: [None, 86, 60, 1]
            dom_cdf_exclusion_sum = tf.reduce_sum(
                dom_cdf_exclusion * latent_scale, axis=-1, keepdims=True
            )

            # add safety checks to make sure we aren't clipping too much
            asserts = []
            asserts.append(
                tf.debugging.Assert(
                    tf.reduce_all(
                        tf.math.logical_or(
                            dom_cdf_exclusion_sum > -1e-4,
                            ~tf.math.is_finite(dom_cdf_exclusion_sum),
                        )
                    ),
                    [
                        "Cascade DOM CDF sum < 0!",
                        tf.reduce_min(dom_cdf_exclusion_sum),
                    ],
                )
            )
            asserts.append(
                tf.debugging.Assert(
                    tf.reduce_all(
                        tf.math.logical_or(
                            dom_cdf_exclusion_sum < 1.0001,
                            ~tf.math.is_finite(dom_cdf_exclusion_sum),
                        )
                    ),
                    [
                        "Cascade DOM CDF sum > 1!",
                        tf.reduce_max(dom_cdf_exclusion_sum),
                    ],
                )
            )
            with tf.control_dependencies(asserts):
                dom_cdf_exclusion_sum = (
                    tfp.math.clip_by_value_preserve_gradient(
                        dom_cdf_exclusion_sum, 0.0, 1.0
                    )
                )

<<<<<<< HEAD
            tensor_dict['dom_cdf_exclusion_sum'] = dom_cdf_exclusion_sum
=======
            tensor_dict["dom_cdf_exclusion"] = dom_cdf_exclusion
            tensor_dict["dom_cdf_exclusion_sum"] = dom_cdf_exclusion_sum
>>>>>>> 769de28e

        # -------------------------------------------
        # Get expected charge at DOM
        # -------------------------------------------

        # the result of the convolution layers are the latent variables
        dom_charges_trafo = tf.expand_dims(
            conv_hex3d_layers[-1][..., 0], axis=-1
        )

        # clip value range for more stability during training
        dom_charges_trafo = tf.clip_by_value(dom_charges_trafo, -20.0, 15)

        # apply exponential which also forces positive values
        dom_charges = tf.exp(dom_charges_trafo)

        # scale charges by cascade energy
        if config["scale_charge"]:
            # make sure cascade energy does not turn negative
            cascade_energy = tf.clip_by_value(
                parameter_list[5], 0.0, float("inf")
            )
            scale_factor = tf.expand_dims(cascade_energy, axis=-1) / 10000.0
            dom_charges *= scale_factor

        # scale charges by relative DOM efficiency
        if config["scale_charge_by_relative_dom_efficiency"]:
            dom_charges *= tf.expand_dims(
                detector.rel_dom_eff.astype(param_dtype_np), axis=-1
            )

        # scale charges by global DOM efficiency
        if config["scale_charge_by_global_dom_efficiency"]:
            dom_charges *= tf.expand_dims(
                parameter_list[self.get_index("DOMEfficiency")], axis=-1
            )

        # apply time window exclusions if needed
        if time_exclusions_exist:
            dom_charges = dom_charges * (1.0 - dom_cdf_exclusion_sum + 1e-3)

        # add small constant to make sure dom charges are > 0:
        dom_charges += 1e-7

        tensor_dict["dom_charges"] = dom_charges

        # -------------------------------------
        # get charge distribution uncertainties
        # -------------------------------------
        if config["estimate_charge_distribution"] is True:
            sigma_scale_trafo = tf.expand_dims(
                conv_hex3d_layers[-1][..., 1], axis=-1
            )
            dom_charges_r_trafo = tf.expand_dims(
                conv_hex3d_layers[-1][..., 2], axis=-1
            )

            # create correct offset and scaling
            sigma_scale_trafo = 0.1 * sigma_scale_trafo - 2
            dom_charges_r_trafo = 0.01 * dom_charges_r_trafo - 2

            # force positive and min values
            # The uncertainty can't be smaller than Poissonian error.
            # However, we are approximating the distribution with an
            # asymmetric Gaussian which might result in slightly different
            # sigmas at low values.
            # We will limit Gaussian sigma to a minimum value of 90% of the
            # Poisson expectation.
            # The Gaussian approximation will not hold for low charge DOMs.
            # We will use a standard poisson likelihood for DOMs with a true
            # detected charge of less than 5.
            # Since the normalization is not correct for these likelihoods
            # we need to keep the choice of llh fixed for an event, e.g.
            # base the decision on the true measured charge.
            # Note: this is not a correct and proper PDF description!
            sigma_scale = tf.nn.elu(sigma_scale_trafo) + 1.9
            dom_charges_r = tf.nn.elu(dom_charges_r_trafo) + 1.9

            # set default value to poisson uncertainty
            dom_charges_sigma = (
                tf.sqrt(
                    tfp.math.clip_by_value_preserve_gradient(
                        dom_charges, 0.0001, float("inf")
                    )
                )
                * sigma_scale
            )

            # set threshold under which a Poisson Likelihood is used
            charge_threshold = 5

            # Apply Asymmetric Gaussian and/or Poisson Likelihood
            # shape: [n_batch, 86, 60, 1]
            eps = 1e-7
            dom_charges_llh = tf.where(
                dom_charges_true > charge_threshold,
                tf.math.log(
                    basis_functions.tf_asymmetric_gauss(
                        x=dom_charges_true,
                        mu=dom_charges,
                        sigma=dom_charges_sigma,
                        r=dom_charges_r,
                    )
                    + eps
                ),
                dom_charges_true * tf.math.log(dom_charges + eps)
                - dom_charges,
            )

            # compute (Gaussian) uncertainty on predicted dom charge
            dom_charges_unc = tf.where(
                dom_charges_true > charge_threshold,
                # take mean of left and right side uncertainty
                # Note: this might not be correct
                dom_charges_sigma * ((1 + dom_charges_r) / 2.0),
                tf.math.sqrt(dom_charges + eps),
            )

            # add tensors to tensor dictionary
            tensor_dict["dom_charges_sigma"] = dom_charges_sigma
            tensor_dict["dom_charges_r"] = dom_charges_r
            tensor_dict["dom_charges_unc"] = dom_charges_unc
            tensor_dict["dom_charges_variance"] = dom_charges_unc**2
            tensor_dict["dom_charges_log_pdf_values"] = dom_charges_llh

        elif config["estimate_charge_distribution"] == "negative_binomial":
            """
            Use negative binomial PDF instead of Poisson to account for
            over-dispersion induces by systematic variations.

            The parameterization chosen here is defined by the mean mu and
            the over-dispersion factor alpha.

                Var(x) = mu + alpha*mu**2

            Alpha must be greater than zero.
            """
            alpha_trafo = tf.expand_dims(
                conv_hex3d_layers[-1][..., 1], axis=-1
            )

            # create correct offset and force positive and min values
            # The over-dispersion parameterized by alpha must be greater zero
            dom_charges_alpha = tf.nn.elu(alpha_trafo - 5) + 1.000001

            # compute log pdf
            dom_charges_llh = basis_functions.tf_log_negative_binomial(
                x=dom_charges_true,
                mu=dom_charges,
                alpha=dom_charges_alpha,
            )

            # compute standard deviation
            # std = sqrt(var) = sqrt(mu + alpha*mu**2)
            dom_charges_variance = (
                dom_charges + dom_charges_alpha * dom_charges**2
            )
            dom_charges_unc = tf.sqrt(dom_charges_variance)

            # add tensors to tensor dictionary
            tensor_dict["dom_charges_alpha"] = dom_charges_alpha
            tensor_dict["dom_charges_unc"] = dom_charges_unc
            tensor_dict["dom_charges_variance"] = dom_charges_variance
            tensor_dict["dom_charges_log_pdf_values"] = dom_charges_llh

        else:
            # Poisson Distribution: variance is equal to expected charge
            tensor_dict["dom_charges_unc"] = tf.sqrt(dom_charges)
            tensor_dict["dom_charges_variance"] = dom_charges

        # --------------------------
        # Calculate Pulse PDF Values
        # --------------------------

        # get latent vars for each pulse
        pulse_latent_mu = tf.gather_nd(latent_mu, pulses_ids)
        pulse_latent_sigma = tf.gather_nd(latent_sigma, pulses_ids)
        pulse_latent_r = tf.gather_nd(latent_r, pulses_ids)
        pulse_latent_scale = tf.gather_nd(latent_scale, pulses_ids)

<<<<<<< HEAD
=======
        # scale up pulse pdf by time exclusions if needed
        if time_exclusions_exist:
            pulse_cdf_exclusion = tf.gather_nd(dom_cdf_exclusion, pulses_ids)
            pulse_latent_scale /= 1.0 - pulse_cdf_exclusion + 1e-3

>>>>>>> 769de28e
        # ensure shapes
        pulse_latent_mu = tf.ensure_shape(pulse_latent_mu, [None, n_models])
        pulse_latent_sigma = tf.ensure_shape(
            pulse_latent_sigma, [None, n_models]
        )
        pulse_latent_r = tf.ensure_shape(pulse_latent_r, [None, n_models])
        pulse_latent_scale = tf.ensure_shape(
            pulse_latent_scale, [None, n_models]
        )

        # -------------------------------------------
        # Apply Asymmetric Gaussian Mixture Model
        # -------------------------------------------

        # [n_pulses, 1] * [n_pulses, n_models] = [n_pulses, n_models]
        pulse_pdf_values = (
            basis_functions.tf_asymmetric_gauss(
                x=t_pdf,
                mu=pulse_latent_mu,
                sigma=pulse_latent_sigma,
                r=pulse_latent_r,
            )
            * pulse_latent_scale
        )

        # new shape: [n_pulses]
        pulse_pdf_values = tf.reduce_sum(pulse_pdf_values, axis=-1)

<<<<<<< HEAD
        # scale up pulse pdf by time exclusions if needed
        if time_exclusions_exist:

            # Shape: [n_pulses, 1] -> squeeze -> [n_pulses]
            pulse_cdf_exclusion = tf.squeeze(tf.gather_nd(
                dom_cdf_exclusion_sum, pulses_ids), axis=1)
=======
        tensor_dict["pulse_pdf"] = pulse_pdf_values
>>>>>>> 769de28e

            # Shape: [n_pulses]
            pulse_pdf_values /= (1. - pulse_cdf_exclusion + 1e-3)

        tensor_dict['pulse_pdf'] = pulse_pdf_values
        # ---------------------

        return tensor_dict<|MERGE_RESOLUTION|>--- conflicted
+++ resolved
@@ -593,12 +593,7 @@
                     )
                 )
 
-<<<<<<< HEAD
-            tensor_dict['dom_cdf_exclusion_sum'] = dom_cdf_exclusion_sum
-=======
-            tensor_dict["dom_cdf_exclusion"] = dom_cdf_exclusion
             tensor_dict["dom_cdf_exclusion_sum"] = dom_cdf_exclusion_sum
->>>>>>> 769de28e
 
         # -------------------------------------------
         # Get expected charge at DOM
@@ -779,14 +774,6 @@
         pulse_latent_r = tf.gather_nd(latent_r, pulses_ids)
         pulse_latent_scale = tf.gather_nd(latent_scale, pulses_ids)
 
-<<<<<<< HEAD
-=======
-        # scale up pulse pdf by time exclusions if needed
-        if time_exclusions_exist:
-            pulse_cdf_exclusion = tf.gather_nd(dom_cdf_exclusion, pulses_ids)
-            pulse_latent_scale /= 1.0 - pulse_cdf_exclusion + 1e-3
-
->>>>>>> 769de28e
         # ensure shapes
         pulse_latent_mu = tf.ensure_shape(pulse_latent_mu, [None, n_models])
         pulse_latent_sigma = tf.ensure_shape(
@@ -815,21 +802,18 @@
         # new shape: [n_pulses]
         pulse_pdf_values = tf.reduce_sum(pulse_pdf_values, axis=-1)
 
-<<<<<<< HEAD
         # scale up pulse pdf by time exclusions if needed
         if time_exclusions_exist:
 
             # Shape: [n_pulses, 1] -> squeeze -> [n_pulses]
-            pulse_cdf_exclusion = tf.squeeze(tf.gather_nd(
-                dom_cdf_exclusion_sum, pulses_ids), axis=1)
-=======
+            pulse_cdf_exclusion = tf.squeeze(
+                tf.gather_nd(dom_cdf_exclusion_sum, pulses_ids), axis=1
+            )
+
+            # Shape: [n_pulses]
+            pulse_pdf_values /= 1.0 - pulse_cdf_exclusion + 1e-3
+
         tensor_dict["pulse_pdf"] = pulse_pdf_values
->>>>>>> 769de28e
-
-            # Shape: [n_pulses]
-            pulse_pdf_values /= (1. - pulse_cdf_exclusion + 1e-3)
-
-        tensor_dict['pulse_pdf'] = pulse_pdf_values
         # ---------------------
 
         return tensor_dict