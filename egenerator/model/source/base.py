--- conflicted
+++ resolved
@@ -544,7 +544,6 @@
 
         return cdf_values
 
-<<<<<<< HEAD
     def cdf_per_dom(self, x, result_tensors, string, dom, **kwargs):
         """Compute CDF values at x for given result_tensors
 
@@ -591,9 +590,9 @@
         # shape: [1, 1, n_points]
         x = np.reshape(x_orig, (1, 1, -1))
 
-        if result_tensors['time_offsets'] is not None:
+        if result_tensors["time_offsets"] is not None:
             # shape: [n_events]
-            t_offsets = result_tensors['time_offsets'].numpy()
+            t_offsets = result_tensors["time_offsets"].numpy()
             # shape: [n_events, 1, 1]
             t_offsets = np.reshape(t_offsets, [-1, 1, 1])
             # shape: [n_events, 1, n_points]
@@ -605,18 +604,18 @@
         x = x / self.time_unit_in_ns
 
         # Check if the asymmetric Gaussian latent variables exist
-        for latent_name in ['mu', 'scale', 'sigma', 'r']:
-            if 'latent_var_' + latent_name not in result_tensors:
-                msg = 'PDF evaluation is not supported for this model: {}'
+        for latent_name in ["mu", "scale", "sigma", "r"]:
+            if "latent_var_" + latent_name not in result_tensors:
+                msg = "PDF evaluation is not supported for this model: {}"
                 raise NotImplementedError(msg.format(
-                    self._untracked_data['name']))
+                    self._untracked_data["name"]))
 
         # extract values
         # shape: [n_events, n_components, 1]
-        mu = result_tensors['latent_var_mu'].numpy()[:, string, dom, :, np.newaxis]
-        scale = result_tensors['latent_var_scale'].numpy()[:, string, dom, :, np.newaxis]
-        sigma = result_tensors['latent_var_sigma'].numpy()[:, string, dom, :, np.newaxis]
-        r = result_tensors['latent_var_r'].numpy()[:, string, dom, :, np.newaxis]
+        mu = result_tensors["latent_var_mu"].numpy()[:, string, dom, :, np.newaxis]
+        scale = result_tensors["latent_var_scale"].numpy()[:, string, dom, :, np.newaxis]
+        sigma = result_tensors["latent_var_sigma"].numpy()[:, string, dom, :, np.newaxis]
+        r = result_tensors["latent_var_r"].numpy()[:, string, dom, :, np.newaxis]
 
         # shape: [n_events, n_components, n_points]
         mixture_cdf = basis_functions.asymmetric_gauss_cdf(
@@ -671,9 +670,6 @@
         return quantiles
 
 
-    def pdf(self, x, result_tensors,
-            tw_exclusions=None, tw_exclusions_ids=None, **kwargs):
-=======
     def pdf(
         self,
         x,
@@ -682,7 +678,6 @@
         tw_exclusions_ids=None,
         **kwargs
     ):
->>>>>>> 769de28e
         """Compute PDF values at x for given result_tensors
 
         This is a numpy, i.e. not tensorflow, method to compute the PDF based
@@ -855,9 +850,9 @@
         # shape: [1, 1, n_points]
         x = np.reshape(x_orig, (1, 1, -1))
 
-        if result_tensors['time_offsets'] is not None:
+        if result_tensors["time_offsets"] is not None:
             # shape: [n_events]
-            t_offsets = result_tensors['time_offsets'].numpy()
+            t_offsets = result_tensors["time_offsets"].numpy()
 
             # shape: [n_events, 1, 1]
             t_offsets = np.reshape(t_offsets, [-1, 1, 1])
@@ -868,18 +863,18 @@
         x = x / self.time_unit_in_ns
 
         # Check if the asymmetric Gaussian latent variables exist
-        for latent_name in ['mu', 'scale', 'sigma', 'r']:
-            if 'latent_var_' + latent_name not in result_tensors:
-                msg = 'PDF evaluation is not supported for this model: {}'
+        for latent_name in ["mu", "scale", "sigma", "r"]:
+            if "latent_var_" + latent_name not in result_tensors:
+                msg = "PDF evaluation is not supported for this model: {}"
                 raise NotImplementedError(msg.format(
-                    self._untracked_data['name']))
+                    self._untracked_data["name"]))
 
         # extract values
         # shape: [n_events, n_components, 1]
-        mu = result_tensors['latent_var_mu'].numpy()[:, string, dom, :, np.newaxis]
-        scale = result_tensors['latent_var_scale'].numpy()[:, string, dom, :, np.newaxis]
-        sigma = result_tensors['latent_var_sigma'].numpy()[:, string, dom, :, np.newaxis]
-        r = result_tensors['latent_var_r'].numpy()[:, string, dom, :, np.newaxis]
+        mu = result_tensors["latent_var_mu"].numpy()[:, string, dom, :, np.newaxis]
+        scale = result_tensors["latent_var_scale"].numpy()[:, string, dom, :, np.newaxis]
+        sigma = result_tensors["latent_var_sigma"].numpy()[:, string, dom, :, np.newaxis]
+        r = result_tensors["latent_var_r"].numpy()[:, string, dom, :, np.newaxis]
 
         # shape: [n_events, n_components, n_points]
         mixture_pdf = basis_functions.asymmetric_gauss(
@@ -951,7 +946,7 @@
     #         Description
     #     """
     #     parent_node = tf.constant(np.ones(shape=[1, self.num_parameters]))
-    #     output = self._untracked_data['module'](parent_node)
+    #     output = self._untracked_data["module"](parent_node)
     #     return _find_top_nodes(output)
 
     # def _find_top_nodes(self, tensor):
