--- conflicted
+++ resolved
@@ -875,11 +875,7 @@
             # --------------------------
             # evaluate on validation set
             # --------------------------
-<<<<<<< HEAD
-            if step % opt_config['validation_frequency'] == 0 and step:
-=======
-            if step % opt_config["validation_frequency"] == 0:
->>>>>>> 769de28e
+            if step % opt_config["validation_frequency"] == 0 and step:  # not validate on the fist iteration
                 new_validation_time = timeit.default_timer()
                 time_diff = new_validation_time - validation_time
                 validation_time = new_validation_time
